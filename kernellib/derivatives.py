--- conflicted
+++ resolved
@@ -55,10 +55,6 @@
         else:
             return np.mean(np.mean(np.abs(der)))
 
-<<<<<<< HEAD
-=======
-
->>>>>>> f1edd7ec
 class ARDDerivative(object):
     def __init__(self, gp_model):
         self.gp_model = gp_model
