--- conflicted
+++ resolved
@@ -13,16 +13,11 @@
 
 
 
-<<<<<<< HEAD
 
 def fit_gp(x_train, y_train, kernel='ard', scale=None,
            length_scale_bounds = (0.001, 100),
            noise_level_bounds = (1e-4, 10),
            n_restarts=3):
-=======
-def fit_gp(x_train, y_train, kernel='ard', scale=None, length_scale_bounds = (0.001, 100),
-           noise_level_bounds = (1e-4, 10), n_restarts=3):
->>>>>>> 2a31a182
     
     warnings.simplefilter('ignore')
     x_train, y_train = check_X_y(x_train, y_train)
@@ -151,15 +146,9 @@
         
         return self.sigma_y + np.diag(K_test - np.dot(v.T, v))
 
-<<<<<<< HEAD
 
 class GP_Derivative(BaseEstimator, RegressorMixin):
     def __init__(self, length_scale=None, x_covariance=1.0, sigma_y=None, scale=None, cov='diag'):
-=======
-class GP_Derivative(BaseEstimator, RegressorMixin):
-    def __init__(self, length_scale=None, x_covariance=1.0, sigma_y=None, scale=None, 
-                 variance_func='diag'):
->>>>>>> 2a31a182
         
         if isinstance(length_scale, float):
             self.length_scale = np.array([length_scale])
@@ -170,11 +159,7 @@
         self.x_covariance = np.asarray(x_covariance)
         self.sigma_y = sigma_y
         self.scale = scale
-<<<<<<< HEAD
         self.cov = cov
-=======
-        self.variance_func = variance_func
->>>>>>> 2a31a182
         
     def fit(self, x, y):
         
@@ -204,7 +189,6 @@
         # Calculate the training kernel (ARD)
         K_train = ard_kernel(x_train, length_scale=self.length_scale, scale=self.scale)
         
-<<<<<<< HEAD
         # calculate the derivative
         derivative = self._calculate_derivative(x_train, y_train, K_train)
         # calculate the diagonal elements
@@ -214,8 +198,6 @@
             derivative_term = np.diag(np.diag(derivative.dot(np.diag(self.x_covariance)).dot(derivative.T)))
         
         
-=======
->>>>>>> 2a31a182
         # add white noise kernel and diagonal derivative term 
         L = np.linalg.cholesky(K_train + self.sigma_y**2 * np.eye(N=self.n_train))
         
@@ -229,13 +211,8 @@
         self.K_ = K_train
         self.L_ = L
         self.weights_ = weights
-<<<<<<< HEAD
             
     def predict(self, x, return_std=False):
-=======
-        
-    def predict(self, x, return_variance=False):
->>>>>>> 2a31a182
         
         x_test = check_array(x)
         
